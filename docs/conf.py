import sphinx_rtd_theme


# Configuration file for the Sphinx documentation builder.
#
# This file only contains a selection of the most common options. For a full
# list see the documentation:
# https://www.sphinx-doc.org/en/master/usage/configuration.html

# -- Path setup --------------------------------------------------------------

# If extensions (or modules to document with autodoc) are in another directory,
# add these directories to sys.path here. If the directory is relative to the
# documentation root, use os.path.abspath to make it absolute, like shown here.
#
<<<<<<< HEAD
# import os
# import sys
# sys.path.insert(0, os.path.abspath('../armer'))

=======
import os
import sys
sys.path.insert(0, os.path.abspath('..'))
<<<<<<< HEAD
>>>>>>> cd20838fb46f9a18de9568e2bd18d3af0cbb9c37
=======
>>>>>>> aa1165ae

# -- Project information -----------------------------------------------------

project = 'Armer Driver'
copyright = '2021, Gavin Suddrey'
author = 'Gavin Suddrey, Faith Lim'


# -- General configuration ---------------------------------------------------

# Add any Sphinx extension module names here, as strings. They can be
# extensions coming with Sphinx (named 'sphinx.ext.*') or your custom
# ones.
extensions = [
    'sphinx.ext.autodoc',
    'sphinxcontrib.openapi',
    'recommonmark',
    'sphinx_markdown_tables',
    'sphinx.ext.viewcode',
    'sphinx.ext.autosectionlabel',
    'sphinx.ext.inheritance_diagram',
    
]


rinoh_documents = [dict(doc='index',        
                        target='manual')]   

autosectionlabel_prefix_document = True
# Add any paths that contain templates here, relative to this directory.
templates_path = ['_templates']

# List of patterns, relative to source directory, that match files and
# directories to ignore when looking for source files.
# This pattern also affects html_static_path and html_extra_path.
exclude_patterns = ['_build', 'Thumbs.db', '.DS_Store']
master_doc = 'index'

# -- Options for HTML output -------------------------------------------------

# The theme to use for HTML and HTML Help pages.  See the documentation for
# a list of builtin themes.
#
pygments_style = 'sphinx'
html_theme = 'sphinx_rtd_theme'
html_theme_path = [sphinx_rtd_theme.get_html_theme_path()]
html_theme_options = {
    'logo_only': True,
    'display_version': False,
    'style_external_links': False,
    'style_nav_header_background': '#2c3e50',
}

# Add any paths that contain custom static files (such as style sheets) here,
# relative to this directory. They are copied after the builtin static files,
# so a file named "default.css" will overwrite the builtin "default.css".
html_static_path = ['_static']

source_suffix = {
    '.rst': 'restructuredtext',
    '.txt': 'markdown',
    '.md': 'markdown',
}<|MERGE_RESOLUTION|>--- conflicted
+++ resolved
@@ -13,19 +13,9 @@
 # add these directories to sys.path here. If the directory is relative to the
 # documentation root, use os.path.abspath to make it absolute, like shown here.
 #
-<<<<<<< HEAD
-# import os
-# import sys
-# sys.path.insert(0, os.path.abspath('../armer'))
-
-=======
 import os
 import sys
 sys.path.insert(0, os.path.abspath('..'))
-<<<<<<< HEAD
->>>>>>> cd20838fb46f9a18de9568e2bd18d3af0cbb9c37
-=======
->>>>>>> aa1165ae
 
 # -- Project information -----------------------------------------------------
 
